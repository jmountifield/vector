--- conflicted
+++ resolved
@@ -38,12 +38,8 @@
     pub table: String,
     pub database: Option<String>,
     pub compression: Option<Compression>,
-<<<<<<< HEAD
     #[serde(deserialize_with = "EncodingConfig::from_deserializer")]
     pub encoding: EncodingConfig<Encoding>,
-=======
-    pub encoding: EncodingConfig,
->>>>>>> d3106e42
     #[serde(default)]
     pub batch: BatchBytesConfig,
     pub auth: Option<Auth>,
@@ -138,21 +134,14 @@
             cx.acker(),
         )
         .batched_with_min(Buffer::new(gzip), &batch)
-<<<<<<< HEAD
         .with_flat_map(move |event: Event| iter_ok(encode_event(event, &config.encoding)));
-=======
-        .with_flat_map(move |event: Event| iter_ok(encode_event(&config, event)));
->>>>>>> d3106e42
 
     Ok(Box::new(sink))
 }
 
-<<<<<<< HEAD
 fn encode_event(mut event: Event, encoding: &EncodingConfig<Encoding>) -> Option<Vec<u8>> {
     encoding.apply_rules(&mut event);
-=======
-fn encode_event(config: &ClickhouseConfig, mut event: Event) -> Option<Vec<u8>> {
-    match config.encoding.timestamp_format {
+    match encoding.timestamp_format {
         Some(TimestampFormat::Unix) => {
             let mut unix_timestamps = Vec::new();
             for (k, v) in event.as_log().all_fields() {
@@ -167,7 +156,6 @@
         // RFC3339 is the default serialization of a timestamp.
         Some(TimestampFormat::RFC3339) | None => {}
     }
->>>>>>> d3106e42
     let mut body =
         serde_json::to_vec(&event.as_log().all_fields()).expect("Events should be valid json!");
     body.push(b'\n');
