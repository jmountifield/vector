--- conflicted
+++ resolved
@@ -37,18 +37,11 @@
     Text,
 }
 
-<<<<<<< HEAD
 impl From<Encoding> for splunk_hec::Encoding {
     fn from(v: Encoding) -> Self {
         match v {
             Encoding::Json => splunk_hec::Encoding::Json,
-=======
-impl Into<splunk_hec::Encoding> for Encoding {
-    fn into(self) -> splunk_hec::Encoding {
-        match self {
-            Encoding::Json => splunk_hec::Encoding::Json,
             Encoding::Text => splunk_hec::Encoding::Text,
->>>>>>> 0f3c187a
         }
     }
 }
@@ -56,6 +49,9 @@
 #[typetag::serde(name = "humio_logs")]
 impl SinkConfig for HumioLogsConfig {
     fn build(&self, cx: SinkContext) -> crate::Result<(super::RouterSink, super::Healthcheck)> {
+        if self.encoding.codec != Encoding::Json {
+            error!("Using an unsupported encoding for Humio");
+        }
         let host = self.host.clone().unwrap_or_else(|| HOST.to_string());
 
         HecSinkConfig {
