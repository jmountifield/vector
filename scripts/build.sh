#!/usr/bin/env bash
set -euo pipefail

# build.sh
#
# SUMMARY
#
#   Used to build a binary for the specified $TARGET
#
# ENV VARS
#
#   $OVERWRITE      overwrite Vector binary even if it already exists (default "true")
#   $CHANNEL        the release channel for the build, "nighly" or "stable" (default `scripts/util/release-channel.sh`)
#   $FEATURES       a list of Vector features to include when building (default "default")
#   $NATIVE_BUILD   whether to pass the --target flag when building via cargo (default "true")
#   $KEEP_SYMBOLS   whether to keep the any debug symbols in the binaries or not (default "true")
#   $TARGET         a target triple. ex: x86_64-apple-darwin (no default)

#
# Env Vars
#

<<<<<<< HEAD
OVERWRITE=${OVERWRITE:-true}
FEATURES=${FEATURES:-}
NATIVE_BUILD=${NATIVE_BUILD:-true}
KEEP_SYMBOLS=${KEEP_SYMBOLS:-true}
TARGET=${TARGET:-}
=======
ABORT="${ABORT:-"false"}"
FEATURES="${FEATURES:-"default"}"
NATIVE_BUILD="${NATIVE_BUILD:-"true"}"
STRIP="${STRIP:-"false"}"
TARGET="${TARGET:?"You must specify a target triple, ex: x86_64-apple-darwin"}"
>>>>>>> 0a0f8d5b

CHANNEL=${CHANNEL:-"$(scripts/util/release-channel.sh)"}
if [ "$CHANNEL" == "nightly" ]; then
  FEATURES="$FEATURES nightly"
fi

#
# Local Vars
#

if [ "$NATIVE_BUILD" != "true" ]; then
  TARGET_DIR="target/$TARGET"
else
  TARGET_DIR="target"
fi

BINARY_PATH="$TARGET_DIR/release/vector"

#
# Abort early if possible
#

<<<<<<< HEAD
if [ -f "$binary_path" ] && [ "$OVERWRITE" == "false" ]; then
=======
if [ -f "$BINARY_PATH" ] && [ "$ABORT" == "true" ]; then
>>>>>>> 0a0f8d5b
  echo "Vector binary already exists at:"
  echo ""
  echo "    $BINARY_PATH"
  echo ""
  echo "Remove the binary or set ABORT to \"false\"."

  exit 0
fi

#
# Header
#

echo "Building Vector binary"
echo "OVERWRITE: $OVERWRITE"
echo "FEATURES: $FEATURES"
echo "NATIVE_BUILD: $NATIVE_BUILD"
echo "KEEP_SYMBOLS: $KEEP_SYMBOLS"
echo "TARGET: $TARGET"
echo "Binary path: $BINARY_PATH"

#
# Build
#

BUILD_FLAGS=("--release")

if [ "$NATIVE_BUILD" != "true" ]; then
  BUILD_FLAGS+=("--target" "$TARGET")
fi

if [ "$FEATURES" == "default" ]; then
  cargo build "${BUILD_FLAGS[@]}"
else
  cargo build "${BUILD_FLAGS[@]}" --no-default-features --features "$FEATURES"
fi

#
# Strip the output binary
#

<<<<<<< HEAD
if [ "$KEEP_SYMBOLS" == "false" ]; then
  strip $binary_path
=======
if [ "$STRIP" == "true" ]; then
  strip "$BINARY_PATH"
>>>>>>> 0a0f8d5b
fi<|MERGE_RESOLUTION|>--- conflicted
+++ resolved
@@ -20,19 +20,11 @@
 # Env Vars
 #
 
-<<<<<<< HEAD
-OVERWRITE=${OVERWRITE:-true}
-FEATURES=${FEATURES:-}
-NATIVE_BUILD=${NATIVE_BUILD:-true}
-KEEP_SYMBOLS=${KEEP_SYMBOLS:-true}
-TARGET=${TARGET:-}
-=======
-ABORT="${ABORT:-"false"}"
+OVERWRITE=${OVERWRITE:-"true"}
 FEATURES="${FEATURES:-"default"}"
 NATIVE_BUILD="${NATIVE_BUILD:-"true"}"
-STRIP="${STRIP:-"false"}"
+KEEP_SYMBOLS=${KEEP_SYMBOLS:-"true"}
 TARGET="${TARGET:?"You must specify a target triple, ex: x86_64-apple-darwin"}"
->>>>>>> 0a0f8d5b
 
 CHANNEL=${CHANNEL:-"$(scripts/util/release-channel.sh)"}
 if [ "$CHANNEL" == "nightly" ]; then
@@ -55,11 +47,7 @@
 # Abort early if possible
 #
 
-<<<<<<< HEAD
-if [ -f "$binary_path" ] && [ "$OVERWRITE" == "false" ]; then
-=======
-if [ -f "$BINARY_PATH" ] && [ "$ABORT" == "true" ]; then
->>>>>>> 0a0f8d5b
+if [ -f "$BINARY_PATH" ] && [ "$OVERWRITE" == "false" ]; then
   echo "Vector binary already exists at:"
   echo ""
   echo "    $BINARY_PATH"
@@ -101,11 +89,6 @@
 # Strip the output binary
 #
 
-<<<<<<< HEAD
 if [ "$KEEP_SYMBOLS" == "false" ]; then
-  strip $binary_path
-=======
-if [ "$STRIP" == "true" ]; then
   strip "$BINARY_PATH"
->>>>>>> 0a0f8d5b
 fi