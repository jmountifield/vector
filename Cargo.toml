[package]
name = "vector"
version = "0.10.0"
authors = ["Vector Contributors <vector@timber.io>"]
edition = "2018"
description = "A lightweight and ultra-fast tool for building observability pipelines"
homepage = "https://vector.dev"
license-file = "LICENSE"
readme = "README.md"
publish = false

[profile.bench]
debug = true

[package.metadata.deb]
maintainer-scripts = "distribution/debian/scripts/"
conf-files = ["/etc/vector/vector.toml"]
assets = [
  ["target/release/vector", "/usr/bin/", "755"],
  ["config/vector.toml", "/etc/vector/vector.toml", "644"],
  ["config/vector.spec.toml", "/etc/vector/vector.spec.toml", "644"],
  ["config/examples/*", "/etc/vector/examples/", "644"],
  ["distribution/systemd/vector.service", "/etc/systemd/system/vector.service", "644"]
]
license-file = ["target/debian-license.txt"]
extended-description-file = "target/debian-extended-description.txt"

[workspace]
members = [
  ".",
  "lib/codec",
  "lib/file-source",
  "lib/tracing-limit",
  "lib/foreign-modules",
  # Wasm test modules.
  "test-data/foreign_modules/protobuf",
]

[dependencies]
# Internal libs
codec = { path = "lib/codec" }
file-source = { path = "lib/file-source" }
tracing-limit = { path = "lib/tracing-limit" }

# Tokio / Futures
futures01 = { package = "futures", version = "0.1.25" }
futures = { version = "0.3", default-features = false, features = ["compat"] }
tokio01 = { package = "tokio", version = "0.1.22", features = ["io", "uds", "tcp", "rt-full", "experimental-tracing"], default-features = false }
tokio = { version = "0.2.13", features = ["blocking", "fs", "sync", "macros", "test-util", "rt-core", "io-std"] }
tokio-codec = "0.1.0"
tokio-openssl = "0.3.0"
tokio-retry = "0.2.0"
tokio-signal = "0.2.7"
tokio-compat = { version = "0.1", features = ["rt-full"] }
async-trait = "0.1"

# Tracing
tracing = "0.1.9"
tracing-futures = { version = "0.2", features = ["futures-01"]}
tracing-subscriber = "0.2.2"
tracing-log = "0.1.0"
tracing-tower = { git = "https://github.com/tokio-rs/tracing", rev = "65547d8809fcc726b8187db85b23c42e32ef5dce" }

# Metrics
metrics = "0.12.1"
metrics-core = "0.5.2"
metrics-runtime = "0.13.0"

# Aws
rusoto_core = { version = "0.41.0", optional = true }
rusoto_s3 = { version = "0.41.0", optional = true }
rusoto_logs = { version = "0.41.0", optional = true }
rusoto_cloudwatch = { version = "0.41.0", optional = true }
rusoto_kinesis = { version = "0.41.0", optional = true }
rusoto_credential = { version = "0.41.1", optional = true }
rusoto_firehose = { version = "0.41.0", optional = true }
rusoto_sts = { version = "0.41.0", optional = true }

# Tower
tower = "0.1.1"
tower03 = { package = "tower", version = "0.3", git = "https://github.com/tower-rs/tower", features = ["limit", "retry", "timeout", "util"] }

# Serde
serde = { version = "1.0.80", features = ["derive"] }
serde_json = { version = "1.0.33", features = ["raw_value"] }

# Prost
prost = "0.5"
prost-derive = "0.5"
prost-types = "0.5"

# GCP
goauth = { version = "0.6.1", optional = true }
smpl_jwt = { version = "0.4.0", optional = true }
reqwest = "0.9.5"

# External libs
derivative = "1.0"
chrono = "0.4.6"
rand = "0.5.5"
regex = "1.3.5"
bytes = { version = "0.4.10", features = ["serde"] }
bytes05 = { package = "bytes", version = "0.5", features = ["serde"] }
stream-cancel = "0.4.3"
hyper = "0.12.35"
hyper13 = { package = "hyper", version = "0.13" }
hyper-openssl = "0.7"
hyper-openssl08 = { package = "hyper-openssl", version = "0.8" }
native-tls = "0.2.3"
openssl = "0.10.26"
openssl-probe = "0.1.2"
string_cache = "0.7.3"
flate2 = "1.0.6"
structopt = "0.3.13"
indexmap = {version = "1.0.2", features = ["serde-1"]}
http = "0.1.14"
http02 = { package = "http", version = "0.2" }
http-body = "0.3"
typetag = "0.1"
toml = "0.4"
syslog = "5"
syslog_loose = { version = "0.2.0", optional = true }
tokio-uds = { version = "0.2.5", optional = true }
derive_is_enum_variant = "0.1.1"
leveldb = { git = "https://github.com/timberio/leveldb", optional = true, default-features = false }
db-key = "0.0.5"
headers = "0.2.1"
headers03 = { package = "headers", version = "0.3" }
rdkafka = { version = "0.23.1", features = ["libz", "ssl", "zstd"], optional = true }
hostname = "0.1.5"
seahash = { version = "3.0.6", optional = true }
jemallocator = { version = "0.3.0", optional = true }
lazy_static = "1.3.0"
rlua = { git = "https://github.com/kyren/rlua", optional = true }
num_cpus = "1.10.0"
bytesize = { version = "1.0.0", optional = true }
glob = "0.2.11"
grok = { version = "~1.0.1", optional = true }
nom = { version = "5.0.0", optional = true }
uuid = { version = "0.7", features = ["serde", "v4"], optional = true }
exitcode = "1.1.2"
snafu = { version = "0.6", features = ["futures-01", "futures"] }
url = "1.7"
base64 = { version = "0.10.1", optional = true }
shiplift = { version = "0.6", default-features = false, features = ["tls"], optional = true }
owning_ref = { version = "0.4.0", optional = true }
trust-dns-resolver = { version = "0.12", features = ["serde-config"]}
trust-dns-proto = { version = "0.8" }
listenfd = { version = "0.3.3", optional = true }
inventory = "0.1"
maxminddb = { version = "0.13.0", optional = true }
strip-ansi-escapes = { version = "0.1.0", optional = true }
colored = "1.9"
# Forked version to support graceful shutdown with custom tls impl
warp = { version = "0.1", git = "https://github.com/timberio/warp", branch = "0.1.x", default-features = false, optional = true }
evmap = { version = "7", features = ["bytes"], optional = true }
logfmt = { version = "0.0.2", optional = true }
notify = "4.0.14"
once_cell = "1.3"
getset = "0.1.0"
lru = "0.4.3"
k8s-openapi = { version = "0.5.1", features = ["v1_15"], optional = true }
bloom = "0.3.2"
pulsar = { version = "0.3.0", optional = true }
<<<<<<< HEAD
lucetc = { version = "0.6.1", optional = true }
lucet-runtime = { version = "0.6.1", optional = true }
lucet-wasi = { version = "0.6.1", optional = true }
foreign_modules = { path = "lib/foreign-modules", optional = true }
=======
task-compat = "0.1"
>>>>>>> 9bd8264d

[target.'cfg(unix)'.dependencies]
atty = "0.2"
nix = "0.16.1"

[build-dependencies]
prost-build = "0.5.0"
built = "0.3"

[dev-dependencies]
approx = "0.3.0"
criterion = "0.3"
tempfile = "3.0.6"
libc = "0.2.43"
libz-sys = "1.0"
walkdir = "2.2.7"
elastic_responses = "0.20"
matches = "0.1.8"
pretty_assertions = "0.6.1"
tokio01-test = "0.1.1"
tower-test03 = { package = "tower-test", version = "0.3" }
tower-test01 = { package = "tower-test", version = "0.1" }
kube = { version = "0.16.1", features = ["openapi"] }
serde_yaml = "0.8.9"
trust-dns-server = "0.17.0"
trust-dns = "0.17.0"
trust-dns-proto = "0.8.0"
dirs = "2.0.2"
tokio-test = "0.2"
tokio = { version = "0.2", features = ["test-util"] }

[features]
# Default features for *-unknown-linux-gnu and *-apple-darwin
default = ["sources", "transforms", "sinks", "vendored", "unix", "leveldb-plain", "rdkafka-plain", "modules"]
# Default features for *-unknown-linux-musl
default-musl = ["sources", "transforms", "sinks", "vendored", "unix", "leveldb-cmake", "rdkafka-cmake", "modules"]
# Default features for *-pc-windows-msvc
default-msvc = ["sources", "transforms", "sinks", "vendored", "leveldb-cmake", "rdkafka-cmake", "modules"]

# Enables features that work only on systems providing `cfg(unix)
unix = ["jemallocator", "shiplift/unix-socket"]
# Forces vendoring of OpenSSL and ZLib dependencies
vendored = ["openssl/vendored", "libz-sys/static"]
# This feature is less portable, but doesn't require `cmake` as build dependency
rdkafka-plain = ["rdkafka"]
# Enables `rdkafka` dependency.
# This feature is more portable, but requires `cmake` as build dependency. Use it if `rdkafka-plain` doesn't work.
# The `sasl` feature has to be added because of the limitations of `librdkafka` build scripts for `cmake`.
rdkafka-cmake = ["rdkafka", "rdkafka/cmake_build"]
# This feature is less portable, but doesn't require `cmake` as build dependency
leveldb-plain = ["leveldb", "leveldb/leveldb-sys-2"]
# This feature is more portable, but requires `cmake` as build dependency. Use it if `leveldb-plain` doesn't work.
leveldb-cmake = ["leveldb", "leveldb/leveldb-sys-3"]
# This feature enables the WASM foreign module support.
modules = ["lucetc", "lucet-runtime", "lucet-wasi", "foreign_modules"]

# Sources
sources = [
  "sources-docker",
  "sources-file",
  "sources-generator",
  "sources-http",
  "sources-internal_metrics",
  "sources-journald",
  "sources-kafka",
  "sources-kubernetes",
  "sources-logplex",
  "sources-prometheus",
  "sources-socket",
  "sources-splunk_hec",
  "sources-statsd",
  "sources-stdin",
  "sources-syslog",
  "sources-tls",
  "sources-vector",
]
sources-docker = ["shiplift"]
sources-file = ["bytesize"]
sources-generator = []
sources-http = ["warp", "sources-tls"]
sources-internal_metrics = []
sources-journald = []
sources-kafka = ["owning_ref"]
sources-kubernetes = ["sources-file", "transforms-json_parser", "transforms-regex_parser"]
sources-logplex = ["warp", "sources-tls"]
sources-prometheus = []
sources-socket = ["bytesize", "listenfd", "tokio-uds", "sources-tls"]
sources-splunk_hec = ["bytesize", "warp", "sources-tls"]
sources-statsd = []
sources-stdin = ["bytesize"]
sources-syslog = ["sources-socket", "syslog_loose"]
sources-tls = ["sources-http", "sources-logplex", "sources-socket", "sources-splunk_hec"]
sources-vector = ["sources-socket"]

# Transforms
transforms = [
  "transforms-add_fields",
  "transforms-add_tags",
  "transforms-ansi_stripper",
  "transforms-aws_ec2_metadata",
  "transforms-coercer",
  "transforms-concat",
  "transforms-dedupe",
  "transforms-field_filter",
  "transforms-filter",
  "transforms-geoip",
  "transforms-grok_parser",
  "transforms-json_parser",
  "transforms-kubernetes",
  "transforms-log_to_metric",
  "transforms-logfmt_parser",
  "transforms-lua",
  "transforms-merge",
  "transforms-regex_parser",
  "transforms-remove_fields",
  "transforms-remove_tags",
  "transforms-rename_fields",
  "transforms-sampler",
  "transforms-split",
  "transforms-swimlanes",
  "transforms-tag_cardinality_limit",
  "transforms-tokenizer",
]
transforms-add_fields = []
transforms-add_tags = []
transforms-ansi_stripper = ["strip-ansi-escapes"]
transforms-aws_ec2_metadata = ["evmap"]
transforms-coercer = []
transforms-concat = []
transforms-dedupe = []
transforms-filter = []
transforms-field_filter = []
transforms-geoip = ["maxminddb"]
transforms-grok_parser = ["grok"]
transforms-json_parser = []
transforms-kubernetes = ["k8s-openapi","evmap","sources-kubernetes"]
transforms-log_to_metric = []
transforms-logfmt_parser = ["logfmt"]
transforms-lua = ["rlua"]
transforms-merge = []
transforms-regex_parser = []
transforms-remove_fields = []
transforms-remove_tags = []
transforms-rename_fields = []
transforms-sampler = ["seahash"]
transforms-split = []
transforms-swimlanes = []
transforms-tag_cardinality_limit = []
transforms-tokenizer = ["nom"]

# Sinks
sinks = [
  "sinks-aws_cloudwatch_logs",
  "sinks-aws_cloudwatch_metrics",
  "sinks-aws_kinesis_firehose",
  "sinks-aws_kinesis_streams",
  "sinks-aws_s3",
  "sinks-blackhole",
  "sinks-clickhouse",
  "sinks-console",
  "sinks-datadog",
  "sinks-elasticsearch",
  "sinks-file",
  "sinks-gcp",
  "sinks-honeycomb",
  "sinks-http",
  "sinks-humio_logs",
  "sinks-influxdb_metrics",
  "sinks-kafka",
  "sinks-logdna",
  "sinks-loki",
  "sinks-new_relic_logs",
  "sinks-papertrail",
  "sinks-prometheus",
  "sinks-sematext_logs",
  "sinks-socket",
  "sinks-splunk_hec",
  "sinks-statsd",
  "sinks-vector",
  "sinks-pulsar"
]
sinks-aws_cloudwatch_logs = ["rusoto_core", "rusoto_credential", "rusoto_sts", "rusoto_logs"]
sinks-aws_cloudwatch_metrics = ["rusoto_core", "rusoto_credential", "rusoto_sts", "rusoto_cloudwatch"]
sinks-aws_kinesis_firehose = ["rusoto_core", "rusoto_credential", "rusoto_sts", "rusoto_firehose"]
sinks-aws_kinesis_streams = ["rusoto_core", "rusoto_credential", "rusoto_sts", "rusoto_kinesis"]
sinks-aws_s3 = ["bytesize", "rusoto_core", "rusoto_credential", "rusoto_sts", "rusoto_s3", "uuid"]
sinks-blackhole = []
sinks-clickhouse = ["bytesize"]
sinks-console = []
sinks-datadog = []
sinks-elasticsearch = ["base64", "bytesize", "rusoto_core", "rusoto_credential", "rusoto_sts"]
sinks-file = []
sinks-gcp = ["base64", "bytesize", "goauth", "smpl_jwt", "uuid"]
sinks-honeycomb = ["sinks-http"]
sinks-http = ["bytesize"]
sinks-humio_logs = ["sinks-splunk_hec"]
sinks-influxdb_metrics = []
sinks-kafka = []
sinks-logdna = ["bytesize"]
sinks-loki = ["bytesize"]
sinks-new_relic_logs = ["bytesize", "sinks-http"]
sinks-prometheus = []
sinks-sematext_logs = ["sinks-elasticsearch"]
sinks-socket = ["tokio-uds"]
sinks-papertrail = ["sinks-socket"]
sinks-splunk_hec = ["bytesize"]
sinks-statsd = []
sinks-vector = []
sinks-pulsar = ["pulsar"]

# Identifies that the build is a nightly build
nightly = []

# Testing-related features
docker = [
  "aws-integration-tests",
  "clickhouse-integration-tests",
  "docker-integration-tests",
  "es-integration-tests",
  "gcp-integration-tests",
  "influxdb-integration-tests",
  "kafka-integration-tests",
  "pulsar-integration-tests",
  "splunk-integration-tests",
]

aws-integration-tests = ["sinks-aws_cloudwatch_logs", "sinks-aws_cloudwatch_metrics", "sinks-elasticsearch", "sinks-aws_kinesis_firehose", "sinks-aws_kinesis_streams", "sinks-aws_s3", "transforms-aws_ec2_metadata"]
aws-cloudwatch-logs-integration-tests = ["sinks-aws_cloudwatch_logs"]
aws-cloudwatch-metrics-integration-tests = ["sinks-aws_cloudwatch_metrics"]
aws-ec2-metadata-integration-tests = ["transforms-aws_ec2_metadata"]
aws-kinesis-firehose-integration-tests = ["sinks-aws_kinesis_firehose", "sinks-elasticsearch"]
aws-kinesis-streams-integration-tests = ["sinks-aws_kinesis_streams"]
aws-s3-integration-tests = ["sinks-aws_s3"]
clickhouse-integration-tests = ["sinks-clickhouse"]
docker-integration-tests = ["sources-docker", "unix"]
es-integration-tests = ["sinks-elasticsearch"]
gcp-integration-tests = ["sinks-gcp"]
gcp-pubsub-integration-tests = ["sinks-gcp"]
gcp-cloud-storage-integration-tests = ["sinks-gcp"]
influxdb-integration-tests = ["sinks-influxdb_metrics"]
kafka-integration-tests = ["sinks-kafka"]
loki-integration-tests = ["sinks-loki"]
pulsar-integration-tests = ["sinks-pulsar"]
splunk-integration-tests = ["sinks-splunk_hec", "warp"]

kubernetes = ["kubernetes-integration-tests"]
kubernetes-integration-tests = ["uuid"]

disable-resolv-conf = []

[[bench]]
name = "bench"
harness = false

[[bench]]
name = "buffering"
harness = false

[[bench]]
name = "isolated_buffering"
harness = false

[patch.'https://github.com/tower-rs/tower']
tower-layer = "0.3"<|MERGE_RESOLUTION|>--- conflicted
+++ resolved
@@ -33,7 +33,7 @@
   "lib/tracing-limit",
   "lib/foreign-modules",
   # Wasm test modules.
-  "test-data/foreign_modules/protobuf",
+  "tests/data/foreign_modules/protobuf",
 ]
 
 [dependencies]
@@ -162,14 +162,14 @@
 k8s-openapi = { version = "0.5.1", features = ["v1_15"], optional = true }
 bloom = "0.3.2"
 pulsar = { version = "0.3.0", optional = true }
-<<<<<<< HEAD
+task-compat = "0.1"
+# For foreign_modules
+foreign_modules = { path = "lib/foreign-modules", optional = true }
+# For WASM based foreign_modules
 lucetc = { version = "0.6.1", optional = true }
 lucet-runtime = { version = "0.6.1", optional = true }
 lucet-wasi = { version = "0.6.1", optional = true }
-foreign_modules = { path = "lib/foreign-modules", optional = true }
-=======
-task-compat = "0.1"
->>>>>>> 9bd8264d
+
 
 [target.'cfg(unix)'.dependencies]
 atty = "0.2"
